﻿<?xml version="1.0" encoding="utf-8"?>
<Project ToolsVersion="4.0" xmlns="http://schemas.microsoft.com/developer/msbuild/2003">
  <ItemGroup>
    <Filter Include="fba">
      <UniqueIdentifier>{0cf920e3-5232-4c4e-8b79-25ec2c8f86ce}</UniqueIdentifier>
    </Filter>
    <Filter Include="overlay">
      <UniqueIdentifier>{b26ed986-c240-4b44-a1cd-ec2a40b3c7f3}</UniqueIdentifier>
    </Filter>
    <Filter Include="history">
      <UniqueIdentifier>{2da1159b-be14-429e-be19-e0447082b844}</UniqueIdentifier>
    </Filter>
    <Filter Include="txherder">
      <UniqueIdentifier>{951355b1-432c-4dbe-87c0-bf77b6fab706}</UniqueIdentifier>
    </Filter>
    <Filter Include="ledger">
      <UniqueIdentifier>{89a037c6-770c-4df9-aa5e-3f963a001da3}</UniqueIdentifier>
    </Filter>
    <Filter Include="clf">
      <UniqueIdentifier>{83ce5e44-5de9-452b-a707-780112922d21}</UniqueIdentifier>
    </Filter>
    <Filter Include="main">
      <UniqueIdentifier>{0dee9511-d4e9-44ba-b7d5-9bec41ec4143}</UniqueIdentifier>
    </Filter>
    <Filter Include="generated">
      <UniqueIdentifier>{a9692317-8851-4932-8329-6d2bb1a54787}</UniqueIdentifier>
    </Filter>
    <Filter Include="lib">
      <UniqueIdentifier>{5ce9b128-ab1f-437c-8b2b-f726dfe7070e}</UniqueIdentifier>
    </Filter>
    <Filter Include="lib\util">
      <UniqueIdentifier>{886e9509-78a3-4d16-9b96-110c4849223d}</UniqueIdentifier>
    </Filter>
    <Filter Include="transactions">
      <UniqueIdentifier>{4545a642-5678-463c-a1b1-33e66fc6f809}</UniqueIdentifier>
    </Filter>
    <Filter Include="docs">
      <UniqueIdentifier>{b0b4abb7-5c4b-4d72-8529-30f235d36c68}</UniqueIdentifier>
    </Filter>
    <Filter Include="sync">
      <UniqueIdentifier>{bd23d429-9447-41d8-b8a6-1de10705097c}</UniqueIdentifier>
    </Filter>
    <Filter Include="lib\http">
      <UniqueIdentifier>{82364e95-f6c1-4df2-b169-f1ee8982aaa5}</UniqueIdentifier>
    </Filter>
    <Filter Include="process">
      <UniqueIdentifier>{dfcbc766-c389-4f89-84ab-ed48a177c74d}</UniqueIdentifier>
    </Filter>
    <Filter Include="util">
      <UniqueIdentifier>{9a90f557-0d93-4794-a2ad-694cc0968282}</UniqueIdentifier>
    </Filter>
    <Filter Include="crypto">
      <UniqueIdentifier>{ca69df68-9e2f-4688-b4de-977e0288ecad}</UniqueIdentifier>
    </Filter>
    <Filter Include="lib\json">
      <UniqueIdentifier>{353dbdb6-b0a3-41ee-9af5-b46403f495d7}</UniqueIdentifier>
    </Filter>
  </ItemGroup>
  <ItemGroup>
    <ClCompile Include="..\..\src\fba\Ballot.cpp">
      <Filter>fba</Filter>
    </ClCompile>
    <ClCompile Include="..\..\src\fba\FBAMaster.cpp">
      <Filter>fba</Filter>
    </ClCompile>
    <ClCompile Include="..\..\src\fba\Node.cpp">
      <Filter>fba</Filter>
    </ClCompile>
    <ClCompile Include="..\..\src\fba\OurNode.cpp">
      <Filter>fba</Filter>
    </ClCompile>
    <ClCompile Include="..\..\src\fba\QuorumSet.cpp">
      <Filter>fba</Filter>
    </ClCompile>
    <ClCompile Include="..\..\src\fba\Statement.cpp">
      <Filter>fba</Filter>
    </ClCompile>
    <ClCompile Include="..\..\src\ledger\AccountEntry.cpp">
      <Filter>ledger</Filter>
    </ClCompile>
    <ClCompile Include="..\..\src\ledger\Ledger.cpp">
      <Filter>ledger</Filter>
    </ClCompile>
    <ClCompile Include="..\..\src\ledger\LedgerEntry.cpp">
      <Filter>ledger</Filter>
    </ClCompile>
    <ClCompile Include="..\..\src\ledger\LedgerMaster.cpp">
      <Filter>ledger</Filter>
    </ClCompile>
    <ClCompile Include="..\..\src\ledger\OfferEntry.cpp">
      <Filter>ledger</Filter>
    </ClCompile>
    <ClCompile Include="..\..\src\ledger\TrustLine.cpp">
      <Filter>ledger</Filter>
    </ClCompile>
    <ClCompile Include="..\..\src\main\Application.cpp">
      <Filter>main</Filter>
    </ClCompile>
    <ClCompile Include="..\..\src\main\main.cpp">
      <Filter>main</Filter>
    </ClCompile>
    <ClCompile Include="..\..\src\txherder\TransactionSet.cpp">
      <Filter>txherder</Filter>
    </ClCompile>
    <ClCompile Include="..\..\src\txherder\TxHerder.cpp">
      <Filter>txherder</Filter>
    </ClCompile>
    <ClCompile Include="..\..\src\overlay\Floodgate.cpp">
      <Filter>overlay</Filter>
    </ClCompile>
    <ClCompile Include="..\..\src\overlay\ItemFetcher.cpp">
      <Filter>overlay</Filter>
    </ClCompile>
    <ClCompile Include="..\..\src\overlay\Peer.cpp">
      <Filter>overlay</Filter>
    </ClCompile>
    <ClCompile Include="..\..\src\overlay\PeerDoor.cpp">
      <Filter>overlay</Filter>
    </ClCompile>
    <ClCompile Include="..\..\src\overlay\PeerMaster.cpp">
      <Filter>overlay</Filter>
    </ClCompile>
    <ClCompile Include="..\..\src\lib\crypto\edkeypair.cpp">
      <Filter>crypto</Filter>
    </ClCompile>
    <ClCompile Include="..\..\src\lib\crypto\StellarPrivateKey.cpp">
      <Filter>crypto</Filter>
    </ClCompile>
    <ClCompile Include="..\..\src\lib\crypto\StellarPublicKey.cpp">
      <Filter>crypto</Filter>
    </ClCompile>
    <ClCompile Include="..\..\src\transactions\Transaction.cpp">
      <Filter>transactions</Filter>
    </ClCompile>
    <ClCompile Include="..\..\src\transactions\TrustSetTx.cpp">
      <Filter>transactions</Filter>
    </ClCompile>
    <ClCompile Include="..\..\src\clf\BucketList.cpp">
      <Filter>clf</Filter>
    </ClCompile>
    <ClCompile Include="..\..\src\main\Config.cpp">
      <Filter>main</Filter>
    </ClCompile>
    <ClCompile Include="..\..\src\overlay\PreferredPeers.cpp">
      <Filter>overlay</Filter>
    </ClCompile>
    <ClCompile Include="..\..\src\fba\FutureStatement.cpp">
      <Filter>fba</Filter>
    </ClCompile>
    <ClCompile Include="..\..\src\main\test.cpp">
      <Filter>main</Filter>
    </ClCompile>
    <ClCompile Include="..\..\src\lib\util\getopt_long.c">
      <Filter>lib\util</Filter>
    </ClCompile>
    <ClCompile Include="..\..\src\overlay\LoopbackPeer.cpp">
      <Filter>overlay</Filter>
    </ClCompile>
    <ClCompile Include="..\..\src\overlay\TCPPeer.cpp">
      <Filter>overlay</Filter>
    </ClCompile>
    <ClCompile Include="..\..\src\clf\CLFTests.cpp">
      <Filter>clf</Filter>
    </ClCompile>
    <ClCompile Include="..\..\src\overlay\OverlayTests.cpp">
      <Filter>overlay</Filter>
    </ClCompile>
    <ClCompile Include="..\..\src\fba\FBATests.cpp">
      <Filter>fba</Filter>
    </ClCompile>
    <ClCompile Include="..\..\src\lib\http\connection.cpp">
      <Filter>lib\http</Filter>
    </ClCompile>
    <ClCompile Include="..\..\src\lib\http\connection_manager.cpp">
      <Filter>lib\http</Filter>
    </ClCompile>
    <ClCompile Include="..\..\src\lib\http\reply.cpp">
      <Filter>lib\http</Filter>
    </ClCompile>
    <ClCompile Include="..\..\src\lib\http\request_parser.cpp">
      <Filter>lib\http</Filter>
    </ClCompile>
    <ClCompile Include="..\..\src\lib\http\server.cpp">
      <Filter>lib\http</Filter>
    </ClCompile>
    <ClCompile Include="..\..\src\lib\http\HttpClient.cpp">
      <Filter>lib\http</Filter>
    </ClCompile>
    <ClCompile Include="..\..\src\main\CommandHandler.cpp">
      <Filter>main</Filter>
    </ClCompile>
    <ClCompile Include="..\..\src\fba\FBATests.cpp">
      <Filter>fba</Filter>
    </ClCompile>
    <ClCompile Include="..\..\src\history\HistoryMaster.cpp">
      <Filter>history</Filter>
    </ClCompile>
    <ClCompile Include="..\..\src\history\HistoryTests.cpp">
      <Filter>history</Filter>
    </ClCompile>
    <ClCompile Include="..\..\src\process\ProcessMaster.cpp">
      <Filter>process</Filter>
    </ClCompile>
    <ClCompile Include="..\..\src\process\ProcessTests.cpp">
      <Filter>process</Filter>
    </ClCompile>
    <ClCompile Include="..\..\src\util\types.cpp">
      <Filter>util</Filter>
    </ClCompile>
    <ClCompile Include="..\..\src\util\Logging.cpp">
      <Filter>util</Filter>
    </ClCompile>
    <ClCompile Include="..\..\src\util\Timer.cpp">
      <Filter>util</Filter>
    </ClCompile>
    <ClCompile Include="..\..\src\lib\util\format.cc">
      <Filter>lib</Filter>
    </ClCompile>
<<<<<<< HEAD
    <ClCompile Include="..\..\src\transactions\PaymentTx.cpp">
      <Filter>transactions</Filter>
    </ClCompile>
    <ClCompile Include="..\..\src\transactions\TxResult.cpp">
      <Filter>transactions</Filter>
    </ClCompile>
    <ClCompile Include="..\..\src\lib\json\jsoncpp.cpp">
      <Filter>lib\json</Filter>
    </ClCompile>
    <ClCompile Include="..\..\src\ledger\LedgerDelta.cpp">
      <Filter>ledger</Filter>
    </ClCompile>
    <ClCompile Include="..\..\src\ledger\Database.cpp">
      <Filter>ledger</Filter>
=======
    <ClCompile Include="..\..\src\history\HistoryArchive.cpp">
      <Filter>history</Filter>
    </ClCompile>
    <ClCompile Include="..\..\src\crypto\CryptoTests.cpp">
      <Filter>crypto</Filter>
>>>>>>> 02fc0c25
    </ClCompile>
  </ItemGroup>
  <ItemGroup>
    <ClInclude Include="..\..\src\fba\Ballot.h">
      <Filter>fba</Filter>
    </ClInclude>
    <ClInclude Include="..\..\src\fba\FBAGateway.h">
      <Filter>fba</Filter>
    </ClInclude>
    <ClInclude Include="..\..\src\fba\FBAMaster.h">
      <Filter>fba</Filter>
    </ClInclude>
    <ClInclude Include="..\..\src\fba\FBAWorldInterface.h">
      <Filter>fba</Filter>
    </ClInclude>
    <ClInclude Include="..\..\src\fba\Node.h">
      <Filter>fba</Filter>
    </ClInclude>
    <ClInclude Include="..\..\src\fba\OurNode.h">
      <Filter>fba</Filter>
    </ClInclude>
    <ClInclude Include="..\..\src\fba\QuorumSet.h">
      <Filter>fba</Filter>
    </ClInclude>
    <ClInclude Include="..\..\src\fba\Statement.h">
      <Filter>fba</Filter>
    </ClInclude>
    <ClInclude Include="..\..\src\history\HistoryGateway.h">
      <Filter>history</Filter>
    </ClInclude>
    <ClInclude Include="..\..\src\ledger\AccountEntry.h">
      <Filter>ledger</Filter>
    </ClInclude>
    <ClInclude Include="..\..\src\ledger\Ledger.h">
      <Filter>ledger</Filter>
    </ClInclude>
    <ClInclude Include="..\..\src\ledger\LedgerEntry.h">
      <Filter>ledger</Filter>
    </ClInclude>
    <ClInclude Include="..\..\src\ledger\LedgerGateway.h">
      <Filter>ledger</Filter>
    </ClInclude>
    <ClInclude Include="..\..\src\ledger\LedgerMaster.h">
      <Filter>ledger</Filter>
    </ClInclude>
    <ClInclude Include="..\..\src\ledger\OfferEntry.h">
      <Filter>ledger</Filter>
    </ClInclude>
    <ClInclude Include="..\..\src\ledger\TrustLine.h">
      <Filter>ledger</Filter>
    </ClInclude>
    <ClInclude Include="..\..\src\main\Application.h">
      <Filter>main</Filter>
    </ClInclude>
    <ClInclude Include="..\..\src\txherder\TransactionSet.h">
      <Filter>txherder</Filter>
    </ClInclude>
    <ClInclude Include="..\..\src\txherder\TxHerder.h">
      <Filter>txherder</Filter>
    </ClInclude>
    <ClInclude Include="..\..\src\txherder\TxHerderGateway.h">
      <Filter>txherder</Filter>
    </ClInclude>
    <ClInclude Include="..\..\src\overlay\FetchableItem.h">
      <Filter>overlay</Filter>
    </ClInclude>
    <ClInclude Include="..\..\src\overlay\Floodgate.h">
      <Filter>overlay</Filter>
    </ClInclude>
    <ClInclude Include="..\..\src\overlay\ItemFetcher.h">
      <Filter>overlay</Filter>
    </ClInclude>
    <ClInclude Include="..\..\src\overlay\OverlayGateway.h">
      <Filter>overlay</Filter>
    </ClInclude>
    <ClInclude Include="..\..\src\overlay\Peer.h">
      <Filter>overlay</Filter>
    </ClInclude>
    <ClInclude Include="..\..\src\overlay\PeerDoor.h">
      <Filter>overlay</Filter>
    </ClInclude>
    <ClInclude Include="..\..\src\overlay\PeerMaster.h">
      <Filter>overlay</Filter>
    </ClInclude>
    <ClInclude Include="..\..\src\generated\StellarXDR.h">
      <Filter>generated</Filter>
    </ClInclude>
    <ClInclude Include="..\..\src\lib\crypto\EdKeyPair.h">
      <Filter>crypto</Filter>
    </ClInclude>
    <ClInclude Include="..\..\src\lib\crypto\StellarPrivateKey.h">
      <Filter>crypto</Filter>
    </ClInclude>
    <ClInclude Include="..\..\src\lib\crypto\StellarPublicKey.h">
      <Filter>crypto</Filter>
    </ClInclude>
    <ClInclude Include="..\..\src\transactions\CancelOfferTx.h">
      <Filter>transactions</Filter>
    </ClInclude>
    <ClInclude Include="..\..\src\transactions\CreateOfferTx.h">
      <Filter>transactions</Filter>
    </ClInclude>
    <ClInclude Include="..\..\src\transactions\InflationTx.h">
      <Filter>transactions</Filter>
    </ClInclude>
    <ClInclude Include="..\..\src\transactions\MergeTx.h">
      <Filter>transactions</Filter>
    </ClInclude>
    <ClInclude Include="..\..\src\transactions\PaymentTx.h">
      <Filter>transactions</Filter>
    </ClInclude>
    <ClInclude Include="..\..\src\transactions\SetAccountTx.h">
      <Filter>transactions</Filter>
    </ClInclude>
    <ClInclude Include="..\..\src\transactions\SetRegularKeyTx.h">
      <Filter>transactions</Filter>
    </ClInclude>
    <ClInclude Include="..\..\src\transactions\Transaction.h">
      <Filter>transactions</Filter>
    </ClInclude>
    <ClInclude Include="..\..\src\transactions\TrustSetTx.h">
      <Filter>transactions</Filter>
    </ClInclude>
    <ClInclude Include="..\..\src\transactions\TransactionResultCodes.h">
      <Filter>transactions</Filter>
    </ClInclude>
    <ClInclude Include="..\..\src\main\Config.h">
      <Filter>main</Filter>
    </ClInclude>
    <ClInclude Include="..\..\src\clf\BucketList.h">
      <Filter>clf</Filter>
    </ClInclude>
    <ClInclude Include="..\..\src\clf\CanonicalLedgerForm.h">
      <Filter>clf</Filter>
    </ClInclude>
    <ClInclude Include="..\..\src\overlay\StellarMessage.h">
      <Filter>overlay</Filter>
    </ClInclude>
    <ClInclude Include="..\..\src\lib\util\easylogging++.h">
      <Filter>lib\util</Filter>
    </ClInclude>
    <ClInclude Include="..\..\src\lib\util\cpptoml.h">
      <Filter>lib\util</Filter>
    </ClInclude>
    <ClInclude Include="..\..\src\overlay\PreferredPeers.h">
      <Filter>overlay</Filter>
    </ClInclude>
    <ClInclude Include="..\..\src\fba\FutureStatement.h">
      <Filter>fba</Filter>
    </ClInclude>
    <ClInclude Include="..\..\src\fba\FBA.h">
      <Filter>fba</Filter>
    </ClInclude>
    <ClInclude Include="..\..\src\clf\CLFGateway.h">
      <Filter>clf</Filter>
    </ClInclude>
    <ClInclude Include="..\..\src\clf\CLF.h">
      <Filter>clf</Filter>
    </ClInclude>
    <ClInclude Include="..\..\src\lib\util\getopt.h">
      <Filter>lib\util</Filter>
    </ClInclude>
    <ClInclude Include="..\..\src\overlay\LoopbackPeer.h">
      <Filter>overlay</Filter>
    </ClInclude>
    <ClInclude Include="..\..\src\main\main.h">
      <Filter>main</Filter>
    </ClInclude>
    <ClInclude Include="..\..\src\overlay\TCPPeer.h">
      <Filter>overlay</Filter>
    </ClInclude>
    <ClInclude Include="..\..\src\clf\CLFDelta.h">
      <Filter>clf</Filter>
    </ClInclude>
    <ClInclude Include="..\..\src\ledger\ValidatedLedgers.h">
      <Filter>ledger</Filter>
    </ClInclude>
    <ClInclude Include="..\..\src\sync\SyncMaster.h">
      <Filter>sync</Filter>
    </ClInclude>
    <ClInclude Include="..\..\src\main\test.h">
      <Filter>main</Filter>
    </ClInclude>
    <ClInclude Include="..\..\src\lib\http\connection.hpp">
      <Filter>lib\http</Filter>
    </ClInclude>
    <ClInclude Include="..\..\src\lib\http\connection_manager.hpp">
      <Filter>lib\http</Filter>
    </ClInclude>
    <ClInclude Include="..\..\src\lib\http\header.hpp">
      <Filter>lib\http</Filter>
    </ClInclude>
    <ClInclude Include="..\..\src\lib\http\reply.hpp">
      <Filter>lib\http</Filter>
    </ClInclude>
    <ClInclude Include="..\..\src\lib\http\request.hpp">
      <Filter>lib\http</Filter>
    </ClInclude>
    <ClInclude Include="..\..\src\lib\http\request_parser.hpp">
      <Filter>lib\http</Filter>
    </ClInclude>
    <ClInclude Include="..\..\src\lib\http\server.hpp">
      <Filter>lib\http</Filter>
    </ClInclude>
    <ClInclude Include="..\..\src\lib\http\HttpClient.h">
      <Filter>lib\http</Filter>
    </ClInclude>
    <ClInclude Include="..\..\src\main\CommandHandler.h">
      <Filter>main</Filter>
    </ClInclude>
    <ClInclude Include="..\..\src\history\HistoryMaster.h">
      <Filter>history</Filter>
    </ClInclude>
    <ClInclude Include="..\..\src\process\ProcessGateway.h">
      <Filter>process</Filter>
    </ClInclude>
    <ClInclude Include="..\..\src\process\ProcessMaster.h">
      <Filter>process</Filter>
    </ClInclude>
    <ClInclude Include="..\..\src\lib\util\types.h">
      <Filter>util</Filter>
    </ClInclude>
    <ClInclude Include="..\..\src\lib\util\Logging.h">
      <Filter>util</Filter>
    </ClInclude>
    <ClInclude Include="..\..\src\util\Timer.h">
      <Filter>util</Filter>
    </ClInclude>
<<<<<<< HEAD
    <ClInclude Include="..\..\src\transactions\TxResult.h">
      <Filter>transactions</Filter>
    </ClInclude>
    <ClInclude Include="..\..\src\lib\json\json\json.h">
      <Filter>lib\json</Filter>
    </ClInclude>
    <ClInclude Include="..\..\src\lib\json\json\json-forwards.h">
      <Filter>lib\json</Filter>
    </ClInclude>
    <ClInclude Include="..\..\src\ledger\LedgerDelta.h">
      <Filter>ledger</Filter>
    </ClInclude>
    <ClInclude Include="..\..\src\ledger\Database.h">
      <Filter>ledger</Filter>
=======
    <ClInclude Include="..\..\src\history\HistoryArchive.h">
      <Filter>history</Filter>
>>>>>>> 02fc0c25
    </ClInclude>
  </ItemGroup>
  <ItemGroup>
    <None Include="..\..\docs\transactions.md">
      <Filter>docs</Filter>
    </None>
    <None Include="..\..\docs\entries.md">
      <Filter>docs</Filter>
    </None>
    <None Include="..\..\AUTHORS" />
    <None Include="..\..\ChangeLog" />
    <None Include="..\..\COPYING" />
    <None Include="..\..\NEWS" />
    <None Include="..\..\README" />
    <None Include="..\..\docs\hayashi_example.cfg">
      <Filter>docs</Filter>
    </None>
    <None Include="..\..\docs\questions.md">
      <Filter>docs</Filter>
    </None>
    <None Include="..\..\docs\usecases.md">
      <Filter>docs</Filter>
    </None>
  </ItemGroup>
  <ItemGroup>
    <CustomBuild Include="..\..\src\overlay\StellarXDR.x">
      <Filter>overlay</Filter>
    </CustomBuild>
  </ItemGroup>
</Project><|MERGE_RESOLUTION|>--- conflicted
+++ resolved
@@ -216,7 +216,6 @@
     <ClCompile Include="..\..\src\lib\util\format.cc">
       <Filter>lib</Filter>
     </ClCompile>
-<<<<<<< HEAD
     <ClCompile Include="..\..\src\transactions\PaymentTx.cpp">
       <Filter>transactions</Filter>
     </ClCompile>
@@ -231,13 +230,11 @@
     </ClCompile>
     <ClCompile Include="..\..\src\ledger\Database.cpp">
       <Filter>ledger</Filter>
-=======
     <ClCompile Include="..\..\src\history\HistoryArchive.cpp">
       <Filter>history</Filter>
     </ClCompile>
     <ClCompile Include="..\..\src\crypto\CryptoTests.cpp">
       <Filter>crypto</Filter>
->>>>>>> 02fc0c25
     </ClCompile>
   </ItemGroup>
   <ItemGroup>
@@ -466,7 +463,6 @@
     <ClInclude Include="..\..\src\util\Timer.h">
       <Filter>util</Filter>
     </ClInclude>
-<<<<<<< HEAD
     <ClInclude Include="..\..\src\transactions\TxResult.h">
       <Filter>transactions</Filter>
     </ClInclude>
@@ -481,10 +477,8 @@
     </ClInclude>
     <ClInclude Include="..\..\src\ledger\Database.h">
       <Filter>ledger</Filter>
-=======
     <ClInclude Include="..\..\src\history\HistoryArchive.h">
       <Filter>history</Filter>
->>>>>>> 02fc0c25
     </ClInclude>
   </ItemGroup>
   <ItemGroup>
